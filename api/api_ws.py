# api/api_ws.py
import os
import re
import json
import asyncio
from datetime import datetime, timezone, timedelta
from typing import Optional, List, Any, Dict, Tuple, AsyncIterator

import numpy as np
from dotenv import load_dotenv, find_dotenv
from fastapi import FastAPI, WebSocket, WebSocketDisconnect, Query, HTTPException
from fastapi.middleware.cors import CORSMiddleware
import redis.asyncio as redis
<<<<<<< HEAD
from .database import fetch_one, fetch_all, execute, executemany

=======
import anyio  # para chamar redis.ping() de rota síncrona com segurança
>>>>>>> cddbf074

# Carrega .env da raiz (se existir) e também api/.env
load_dotenv(find_dotenv())
load_dotenv(os.path.join(os.path.dirname(__file__), ".env"))
WS_PING_INTERVAL = int(os.getenv("WS_PING_INTERVAL", "20"))  # default 15s se não definido
rcli = redis.from_url(os.getenv("REDIS_URL", "redis://127.0.0.1:6379/0"),
                      decode_responses=True, health_check_interval=30)
# ------------ Config vindas do .env ------------
ALLOWED_ORIGINS = [o.strip() for o in os.getenv("ALLOWED_ORIGINS", "*").split(",")]
REDIS_URL = os.getenv("REDIS_URL", "redis://127.0.0.1:6379/0")

# Intervalo de ping em WS (segundos)
WS_PING_INTERVAL = int(os.getenv("WS_PING_INTERVAL", "15"))

# Redis client (decodificação já em str)
rcli: redis.Redis = redis.from_url(
    REDIS_URL,
    decode_responses=True,
    health_check_interval=30,
)

# ------------ Imports locais de serviços ------------
from .routes import alerts
from .services.analytics import get_kpis
from .services.cycle import get_cycle_rate
from .services.analytics_graphs import get_vibration_data

# Banco via wrapper centralizado
from .database import get_db

def _as_bool(v) -> bool:
    return str(v).strip().lower() in {"1", "true", "yes", "y", "on"}
def _bool_to_int_or_none(v):
    return None if v is None else (1 if bool(v) else 0)

def _as_int_or_none(v: Any) -> Optional[int]:
    return None if v is None else int(bool(v))

def _get(r, key, idx):
    return r[key] if isinstance(r, dict) else r[idx]

def mpu_id_to_str(i: int) -> str:
    return "MPUA1" if i == 1 else "MPUA2" if i == 2 else f"MPU{i}"

def first_col(row):
    """Extrai a primeira coluna de um row (dict, tupla ou lista)."""
    if row is None:
        return None
    if isinstance(row, dict):
        return next(iter(row.values()), None)
    if isinstance(row, (list, tuple)):
        return row[0] if row else None
    return row

def coerce_dt(v: Any) -> Optional[datetime]:
    """Converte v em datetime (suporta datetime, ISO string, 'YYYY-MM-DD HH:MM:SS[.ffffff]', epoch numérica)."""
    if v is None:
        return None
    if isinstance(v, datetime):
        return v
    if isinstance(v, (int, float)):
        # trata como epoch (segundos)
        return datetime.fromtimestamp(v, tz=timezone.utc)
    if isinstance(v, str):
        s = v.strip()
        # tenta ISO (ex.: '2025-09-11T20:07:29.770019Z' ou com offset)
        try:
            return datetime.fromisoformat(s.replace("Z", "+00:00"))
        except Exception:
            pass
        # tenta formatos comuns do MySQL
        for fmt in ("%Y-%m-%d %H:%M:%S.%f", "%Y-%m-%d %H:%M:%S"):
            try:
                # assume UTC se string sem timezone
                return datetime.strptime(s, fmt).replace(tzinfo=timezone.utc)
            except Exception:
                pass
    return None

def dt_to_iso_utc(v: Any) -> Optional[str]:
    dt = coerce_dt(v)
    if not dt:
        return None
    if dt.tzinfo is None:
        dt = dt.replace(tzinfo=timezone.utc)
    return dt.astimezone(timezone.utc).isoformat()

# ------------ Helpers gerais ------------
def _coerce_to_datetime(value: Any) -> Optional[datetime]:
    """Aceita datetime | str | int/float (epoch) e devolve datetime tz-aware em UTC."""
    if value is None:
        return None

    if isinstance(value, datetime):
        dt = value
    elif isinstance(value, (int, float)):
        dt = datetime.fromtimestamp(value, tz=timezone.utc)
    elif isinstance(value, str):
        s = value.strip()
        # Tenta ISO (aceita Z)
        try:
            s2 = s.replace("Z", "+00:00")
            dt = datetime.fromisoformat(s2)
        except Exception:
            # Tenta formatos MySQL comuns
            dt = None
            for fmt in ("%Y-%m-%d %H:%M:%S.%f", "%Y-%m-%d %H:%M:%S"):
                try:
                    dt = datetime.strptime(s, fmt)
                    break
                except Exception:
                    continue
            if dt is None:
                return None
        if dt.tzinfo is None:
            dt = dt.replace(tzinfo=timezone.utc)
    else:
        return None

    return dt.astimezone(timezone.utc)


def dt_to_iso_utc(value: Any) -> Optional[str]:
    """
    Converte datetime/str/epoch para ISO-8601 UTC: 'YYYY-MM-DDTHH:MM:SS(.ffffff)Z'.
    Retorna None se não conseguir converter.
    """
    dt = _coerce_to_datetime(value)
    if dt is None:
        return None
    return dt.isoformat().replace("+00:00", "Z")


<<<<<<< HEAD
=======
def fetch_one(q: str, params: Tuple[Any, ...] = ()):
    db = get_db()
    try:
        db.execute(q, params)
        return db.fetchone()
    finally:
        db.close()


def fetch_all(q: str, params: Tuple[Any, ...] = ()):
    db = get_db()
    try:
        db.execute(q, params)
        return db.fetchall()
    finally:
        db.close()


def first_col(row: Any) -> Any:
    """Retorna a primeira coluna, independente de tupla/dict."""
    if row is None:
        return None
    if isinstance(row, (list, tuple)):
        return row[0]
    if isinstance(row, dict):
        # pega o primeiro valor do dict
        for _, v in row.items():
            return v
    return row

def col(row: Any, key_or_index: Any) -> Any:
    """Acessa linha retornada como dict/tupla de forma uniforme."""
    if row is None:
        return None
    if isinstance(row, dict):
        return row.get(key_or_index)
    if isinstance(key_or_index, int):
        return row[key_or_index]
    return None  # chave em tupla não existe


def cols(row: Any, *keys_or_idx: Any) -> Tuple[Any, ...]:
    """Extrai múltiplas colunas de um row dict/tupla."""
    return tuple(col(row, k) for k in keys_or_idx)


>>>>>>> cddbf074
def mpu_id_from_str(s: str) -> int:
    s = (s or "").strip().upper()
    if s == "MPUA1":
        return 1
    if s == "MPUA2":
        return 2
    raise HTTPException(status_code=400, detail="id deve ser MPUA1 ou MPUA2")


# ------------ FastAPI / CORS ------------
app = FastAPI(title="Festo DT API+WS (live)", version="1.3.1")
app.add_middleware(
    CORSMiddleware,
    allow_origins=["*"] if ALLOWED_ORIGINS == ["*"] else ALLOWED_ORIGINS,
    allow_credentials=True,
    allow_methods=["*"],
    allow_headers=["*"],
)

# ------------ Registries p/ WS OPC/MPU ------------
subs_opc: Dict[str, set] = {}   # name -> set(WebSocket)
subs_mpu: Dict[str, set] = {}   # id   -> set(WebSocket)
clients_all_opc: set = set()    # ouvintes de todos OPC
clients_all_mpu: set = set()    # ouvintes de todos MPU

# ------------ Redis listeners (low-level streams) ------------
async def _pubsub_listen(channel: str) -> AsyncIterator[Dict[str, Any]]:
    pubsub = rcli.pubsub()
    await pubsub.subscribe(channel)
    try:
        async for msg in pubsub.listen():
            if msg.get("type") != "message":
                continue
            data = msg.get("data")
            # já deve ser str por decode_responses=True; ainda assim garantimos
            if isinstance(data, (bytes, bytearray)):
                try:
                    data = data.decode("utf-8")
                except Exception:
                    continue
            try:
                payload = json.loads(data)
            except Exception:
                payload = {"type": channel, "data": data}
            yield payload
    finally:
        try:
            await pubsub.unsubscribe(channel)
        finally:
            await pubsub.close()


async def listen_opc():
    async for ev in _pubsub_listen("opc_samples"):
        try:
            if ev.get("type") != "opc_event":
                continue
            ts = ev.get("ts_utc")
            name = ev.get("name")
            vb = ev.get("value_bool")

            # 1) Persistir
            execute(
                "INSERT INTO opc_samples (ts_utc, name, value_bool) VALUES (%s,%s,%s)",
                (coerce_dt(ts), name, _bool_to_int_or_none(vb)),
                commit=True,                 # <-- MUITO IMPORTANTE
            )

            # 2) Broadcast (como você já fazia)
            payload = {"type": "opc_event", **ev}
            for ws in list(subs_opc.get(name, set())):
                try: await ws.send_json(payload)
                except Exception: pass
            for ws in list(clients_all_opc):
                try: await ws.send_json(payload)
                except Exception: pass

        except Exception as e:
            # logue, se tiver logger
            print("[OPC] erro:", e)

async def _pubsub_listen(channel: str):
    while True:
        try:
            pubsub = rcli.pubsub()
            await pubsub.subscribe(channel)
            async for msg in pubsub.listen():
                if msg and msg.get("type") == "message":
                    try:
                        yield json.loads(msg["data"])
                    except Exception:
                        # se vier um payload não-JSON, ignore
                        pass
        except Exception:
            await asyncio.sleep(2)

async def listen_mpu():
    async for ev in _pubsub_listen("mpu_samples"):
        try:
            if ev.get("type") != "mpu_sample":
                continue
            ts = ev.get("ts_utc")
            mid = mpu_id_from_str(ev.get("id"))   # "MPUA1"/"MPUA2" -> 1/2
            ax, ay, az = ev.get("ax_g"), ev.get("ay_g"), ev.get("az_g")
            gx, gy, gz = ev.get("gx_dps"), ev.get("gy_dps"), ev.get("gz_dps")

            # 1) Persistir
            execute(
                """INSERT INTO mpu_samples
                   (ts_utc, mpu_id, ax_g, ay_g, az_g, gx_dps, gy_dps, gz_dps)
                   VALUES (%s,%s,%s,%s,%s,%s,%s,%s)""",
                (coerce_dt(ts), mid, ax, ay, az, gx, gy, gz),
                commit=True,                 # <-- MUITO IMPORTANTE
            )

            # 2) Broadcast (se você tiver WS para MPU)
            payload = {"type": "mpu_sample", **ev}
            for ws in list(subs_mpu.get(ev.get("id"), set())):
                try: await ws.send_json(payload)
                except Exception: pass
            for ws in list(clients_all_mpu):
                try: await ws.send_json(payload)
                except Exception: pass

        except Exception as e:
            print("[MPU] erro:", e)

async def _supervise(coro_fn, name: str):
    while True:
        try:
            print(f"[TASK] iniciando {name}...")
            await coro_fn()
        except asyncio.CancelledError:
            print(f"[TASK] {name} cancelada")
            raise
        except Exception as e:
            print(f"[TASK] {name} crashou:", e, "(reiniciando em 2s)")
            await asyncio.sleep(2)

@app.on_event("startup")
async def _startup():
<<<<<<< HEAD
    print("[INIT] Subindo listeners OPC/MPU...")
    asyncio.create_task(_supervise(listen_opc, "listen_opc"))
    asyncio.create_task(_supervise(listen_mpu, "listen_mpu"))
# ------------ HTTP básicos ------------
@app.get("/health")
async def health():
    # DB ping
    row = fetch_one("SELECT NOW(6) AS now6")   # <- alias evita chave estranha
    db_time = str(row["now6"]) if row else None

    # Redis ping (async)
    try:
        ok_redis = await rcli.ping()
    except Exception:
        ok_redis = False

    return {
        "status": "ok",
        "db_time": db_time,
        "redis": bool(ok_redis),
    }

=======
    # listeners background p/ streams low-level (OPC/MPU)
    asyncio.create_task(listen_opc())
    asyncio.create_task(listen_mpu())


# ------------ HTTP básicos ------------
@app.get("/health")
def health():
    # Melhor dar um alias para evitar ambiguidade
    row = fetch_one("SELECT NOW(6) AS now6")

    # Redis ping (forma segura em rota síncrona)
    try:
        ok_redis = anyio.from_thread.run(rcli.ping)
    except Exception:
        ok_redis = False

    # Usa o helper que lida com tupla/dict
    db_time_val = first_col(row)  # se for dict -> primeiro valor; se tupla -> index 0

    return {
        "status": "ok",
        "db_time": (str(db_time_val) if db_time_val is not None else None),
        "redis": bool(ok_redis),
    }



>>>>>>> cddbf074
@app.get("/opc/latest")
def opc_latest(name: str):
    row = fetch_one(
        """
        SELECT
          ts_utc   AS ts_utc,
          name     AS name,
          value_bool AS value_bool
        FROM opc_samples
        WHERE name=%s
        ORDER BY ts_utc DESC
        LIMIT 1
        """,
        (name,),
    )
    if not row:
        raise HTTPException(404, "sem dados")
<<<<<<< HEAD
    
    ts = row["ts_utc"] if isinstance(row, dict) else row[0]
    n  = row["name"]   if isinstance(row, dict) else row[1]
    vb = row["value_bool"] if isinstance(row, dict) else row[2]

=======

    ts, n, vb = cols(row, "ts_utc", "name", "value_bool")
>>>>>>> cddbf074
    return {
        "ts_utc": dt_to_iso_utc(ts),
        "name": n,
        "value_bool": (None if vb is None else bool(vb)),
    }


@app.get("/mpu/latest")
def mpu_latest(id: str):
    mid = mpu_id_from_str(id)
    row = fetch_one(
        """
<<<<<<< HEAD
        SELECT ts_utc, mpu_id, ax_g, ay_g, az_g, gx_dps, gy_dps, gz_dps
=======
        SELECT
          ts_utc AS ts_utc,
          mpu_id AS mpu_id,
          ax_g, ay_g, az_g, gx_dps, gy_dps, gz_dps
>>>>>>> cddbf074
        FROM mpu_samples
        WHERE mpu_id=%s
        ORDER BY ts_utc DESC
        LIMIT 1
        """,
        (mid,),
    )
    if not row:
<<<<<<< HEAD
        raise HTTPException(status_code=404, detail="sem dados")

    ts      = _get(row, "ts_utc", 0)
    mpu_id  = _get(row, "mpu_id", 1)
    ax      = _get(row, "ax_g", 2)
    ay      = _get(row, "ay_g", 3)
    az      = _get(row, "az_g", 4)
    gx      = _get(row, "gx_dps", 5)
    gy      = _get(row, "gy_dps", 6)
    gz      = _get(row, "gz_dps", 7)

    return {
        "ts_utc": dt_to_iso_utc(ts),      # aceita datetime ou string
        "id": mpu_id_to_str(int(mpu_id)), # "MPUA1"/"MPUA2"
=======
        raise HTTPException(404, "sem dados")

    ts = col(row, "ts_utc")
    mpu_id = col(row, "mpu_id") or col(row, 1)
    ax, ay, az = col(row, "ax_g"), col(row, "ay_g"), col(row, "az_g")
    gx, gy, gz = col(row, "gx_dps"), col(row, "gy_dps"), col(row, "gz_dps")

    return {
        "ts_utc": dt_to_iso_utc(ts),
        "id": ("MPUA1" if int(mpu_id) == 1 else "MPUA2"),
>>>>>>> cddbf074
        "ax_g": ax, "ay_g": ay, "az_g": az,
        "gx_dps": gx, "gy_dps": gy, "gz_dps": gz,
    }

# ------------ WS low-level (OPC/MPU via Redis) ------------
@app.websocket("/ws/opc")
async def ws_opc(ws: WebSocket):
    await ws.accept()
    qp = ws.query_params
    name = qp.get("name")
    all_flag = str(qp.get("all", "false")).lower() == "true"

<<<<<<< HEAD
    # WebSocket não usa Depends/Query; leia direto dos query params
    name = ws.query_params.get("name")
    all_flag = _as_bool(ws.query_params.get("all"))

    # --- snapshot inicial, se veio ?name= ---
    if name:
        try:
            row = fetch_one(
                "SELECT ts_utc, value_bool FROM opc_samples WHERE name=%s "
                "ORDER BY ts_utc DESC LIMIT 1",
                (name,),
=======
    if name:
        row = fetch_one(
            """
            SELECT
              ts_utc AS ts_utc,
              value_bool AS value_bool
            FROM opc_samples
            WHERE name=%s
            ORDER BY ts_utc DESC
            LIMIT 1
            """,
            (name,),
        )
        if row:
            ts, vb = cols(row, "ts_utc", "value_bool")
            await ws.send_json(
                {
                    "type": "hello",
                    "kind": "opc",
                    "name": name,
                    "last": {
                        "ts_utc": dt_to_iso_utc(ts),
                        "value_bool": (None if vb is None else bool(vb)),
                    },
                }
>>>>>>> cddbf074
            )
            if row:
                # seu cursor é dictionary=True, então 'row' é dict
                ts = row["ts_utc"] if isinstance(row, dict) else row[0]
                vb = row["value_bool"] if isinstance(row, dict) else row[1]
                await ws.send_json(
                    {
                        "type": "hello",
                        "kind": "opc",
                        "name": name,
                        "last": {
                            "ts_utc": dt_to_iso_utc(ts),
                            "value_bool": (None if vb is None else bool(vb)),
                        },
                    }
                )
        except Exception as e:
            # ajuda no debug com wscat
            try:
                await ws.send_json({"type": "error", "detail": f"snapshot error: {e}"})
            except Exception:
                pass

<<<<<<< HEAD
    # --- registrar assinatura ---
    subscribed_all = False
    if name:
        subs_opc.setdefault(name, set()).add(ws)
        print(f"[WS OPC] subscribed name={name} total={len(subs_opc[name])}")
=======
    if name:
        subs_opc.setdefault(name, set()).add(ws)
>>>>>>> cddbf074
    elif all_flag:
        clients_all_opc.add(ws)
        subscribed_all = True
        print(f"[WS OPC] subscribed ALL total={len(clients_all_opc)}")

    # --- keepalive/ping ---
    try:
        while True:
<<<<<<< HEAD
            await ws.send_json({"type": "ping", "ts": datetime.now(timezone.utc).isoformat()})
            await asyncio.sleep(WS_PING_INTERVAL)
    except WebSocketDisconnect:
        # cliente fechou
        pass
    except Exception as e:
        # erro inesperado
        try:
            await ws.send_json({"type": "error", "detail": str(e)})
        except Exception:
            pass
    finally:
        # --- limpeza ---
        if name and ws in subs_opc.get(name, ()):
            subs_opc[name].discard(ws)
            if not subs_opc[name]:
                subs_opc.pop(name, None)
            print(f"[WS OPC] unsub name={name}")
        if subscribed_all and ws in clients_all_opc:
            clients_all_opc.discard(ws)
            print("[WS OPC] unsub ALL")
=======
            await ws.send_json({"type": "ping", "ts": datetime.utcnow().isoformat() + "Z"})
            await asyncio.sleep(WS_PING_INTERVAL)
    except WebSocketDisconnect:
        pass
    finally:
        if name and ws in subs_opc.get(name, set()):
            subs_opc[name].discard(ws)
            if not subs_opc[name]:
                subs_opc.pop(name, None)
        clients_all_opc.discard(ws)
>>>>>>> cddbf074


@app.websocket("/ws/mpu")
async def ws_mpu(ws: WebSocket):
    await ws.accept()
    qp = ws.query_params
    id_str = qp.get("id")
    all_flag = str(qp.get("all", "false")).lower() == "true"

    if id_str:
        mid = mpu_id_from_str(id_str)
        row = fetch_one(
            """
            SELECT
              ts_utc AS ts_utc,
              ax_g, ay_g, az_g, gx_dps, gy_dps, gz_dps
            FROM mpu_samples
            WHERE mpu_id=%s
            ORDER BY ts_utc DESC
            LIMIT 1
            """,
            (mid,),
        )
        if row:
            ts = col(row, "ts_utc")
            ax, ay, az = col(row, "ax_g"), col(row, "ay_g"), col(row, "az_g")
            gx, gy, gz = col(row, "gx_dps"), col(row, "gy_dps"), col(row, "gz_dps")
            await ws.send_json(
                {
                    "type": "hello",
                    "kind": "mpu",
                    "id": id_str,
                    "last": {
                        "ts_utc": dt_to_iso_utc(ts),
                        "ax_g": ax, "ay_g": ay, "az_g": az,
                        "gx_dps": gx, "gy_dps": gy, "gz_dps": gz,
                    },
                }
            )

    if id_str:
        subs_mpu.setdefault(id_str, set()).add(ws)
    elif all_flag:
        clients_all_mpu.add(ws)

    try:
        while True:
            await ws.send_json({"type": "ping", "ts": datetime.utcnow().isoformat() + "Z"})
            await asyncio.sleep(WS_PING_INTERVAL)
    except WebSocketDisconnect:
        pass
    finally:
        if id_str and ws in subs_mpu.get(id_str, set()):
            subs_mpu[id_str].discard(ws)
            if not subs_mpu[id_str]:
                subs_mpu.pop(id_str, None)
        clients_all_mpu.discard(ws)


# ------------ Parse de time window ------------
def _parse_since(s: Optional[str]) -> Optional[datetime]:
    if not s:
        return None
    s = s.strip().lower()

    m = re.fullmatch(r"-(\d+)([smhd])", s)
    if m:
        qty = int(m.group(1))
        unit = m.group(2)
        now = datetime.now(timezone.utc)
        if unit == "s":
            return now - timedelta(seconds=qty)
        if unit == "m":
            return now - timedelta(minutes=qty)
        if unit == "h":
            return now - timedelta(hours=qty)
        if unit == "d":
            return now - timedelta(days=qty)

    try:
        dt = datetime.fromisoformat(s.replace("z", "+00:00"))
        return dt if dt.tzinfo else dt.replace(tzinfo=timezone.utc)
    except Exception:
        raise HTTPException(
            400,
            detail="since inválido. Use '-60s', '-15m', '-1h', '-7d' ou ISO8601.",
        )


# ------------ HTTP de histórico/listas ------------

@app.get("/opc/names")
def opc_names():
    rows = fetch_all("SELECT DISTINCT name FROM opc_samples ORDER BY name ASC")
    return {"names": [first_col(r) for r in rows]}

<<<<<<< HEAD


@app.get("/opc/history")
def opc_history(name: str, limit: int = 500):
    rows = fetch_all(
        """
        SELECT ts_utc, value_bool
        FROM opc_samples
        WHERE name = %s
        ORDER BY ts_utc DESC
        LIMIT %s
        """,
        (name, limit),
    )
    if not rows:
        raise HTTPException(status_code=404, detail=f"sem dados para name='{name}'")

    data = []
    for r in rows:
        ts = _get(r, "ts_utc", 0)
        vb = _get(r, "value_bool", 1)
        data.append({
            "ts_utc": dt_to_iso_utc(ts),                   # aceita datetime ou string
            "value_bool": (None if vb is None else bool(vb))
        })

    # como ordenou DESC no SQL, inverta pra subir cronológico:
    data.reverse()
    return {"name": name, "data": data}
=======
@app.get("/opc/history")
def opc_history(
    name: str = Query(..., description="Nome do sinal OPC"),
    since: Optional[str] = Query(None, description="ISO8601 ou relativo (-24h, -7d)"),
    limit: int = Query(20000, ge=1, le=20000),
    offset: int = Query(0, ge=0),
    asc: bool = Query(False, description="Ordena crescente se true"),
):
    dt = _parse_since(since)
    sql = """
        SELECT
          ts_utc AS ts_utc,
          value_bool AS value_bool
        FROM opc_samples
        WHERE name=%s
    """
    params: Tuple[Any, ...] = (name,)
    if dt:
        sql += " AND ts_utc >= %s"
        params = (name, dt)
    sql += f" ORDER BY ts_utc {'ASC' if asc else 'DESC'} LIMIT %s OFFSET %s"
    params += (limit, offset)
    rows = fetch_all(sql, params)
    items = []
    for r in rows:
        ts, vb = cols(r, "ts_utc", "value_bool")
        items.append(
            {
                "ts_utc": dt_to_iso_utc(ts),
                "value_bool": (None if vb is None else bool(vb)),
            }
        )
    return {"name": name, "count": len(items), "items": items}
>>>>>>> cddbf074

@app.get("/mpu/ids")
def mpu_ids():
    rows = fetch_all("SELECT DISTINCT mpu_id AS mid FROM mpu_samples ORDER BY mpu_id ASC")

    def id_to_str(i: int) -> str:
        return "MPUA1" if i == 1 else "MPUA2" if i == 2 else f"MPU{i}"

<<<<<<< HEAD
    return {"ids": [id_to_str(int(first_col(r))) for r in rows if first_col(r) is not None]}

=======
    ids = []
    for r in rows:
        mid = col(r, "mid")
        if mid is None:
            mid = col(r, 0)
        ids.append(id_to_str(int(mid)))
    return {"ids": ids}
>>>>>>> cddbf074


@app.get("/mpu/history")
def mpu_history(
    id: str = Query(..., description="MPUA1 ou MPUA2"),
    since: Optional[str] = Query(None, description="ISO8601 ou relativo (-1h, -24h, -15m, -7d)"),
    limit: int = Query(1000, ge=1, le=20000),
    offset: int = Query(0, ge=0),
    asc: bool = Query(False),
):
    mid = mpu_id_from_str(id)
    dt = _parse_since(since)
<<<<<<< HEAD

    order_dir = "ASC" if asc else "DESC"  # seguro (sem formatar user input livre)
    sql = f"""
        SELECT ts_utc, ax_g, ay_g, az_g, gx_dps, gy_dps, gz_dps
=======
    sql = """
        SELECT
          ts_utc AS ts_utc,
          ax_g, ay_g, az_g, gx_dps, gy_dps, gz_dps
>>>>>>> cddbf074
        FROM mpu_samples
        WHERE mpu_id=%s
        {"AND ts_utc >= %s" if dt else ""}
        ORDER BY ts_utc {order_dir}
        LIMIT %s OFFSET %s
    """

    params: Tuple[Any, ...] = (mid,) + ((dt,) if dt else tuple()) + (limit, offset)
    rows = fetch_all(sql, params)
<<<<<<< HEAD

    if not rows:
        return {"id": id, "count": 0, "items": []}

    items = []
    for r in rows:
        ts = _get(r, "ts_utc", 0)
        items.append({
            "ts_utc": dt_to_iso_utc(ts),
            "ax_g":   _get(r, "ax_g",   1),
            "ay_g":   _get(r, "ay_g",   2),
            "az_g":   _get(r, "az_g",   3),
            "gx_dps": _get(r, "gx_dps", 4),
            "gy_dps": _get(r, "gy_dps", 5),
            "gz_dps": _get(r, "gz_dps", 6),
        })

=======
    items = []
    for r in rows:
        ts = col(r, "ts_utc")
        ax, ay, az = col(r, "ax_g"), col(r, "ay_g"), col(r, "az_g")
        gx, gy, gz = col(r, "gx_dps"), col(r, "gy_dps"), col(r, "gz_dps")
        items.append(
            {
                "ts_utc": dt_to_iso_utc(ts),
                "ax_g": ax, "ay_g": ay, "az_g": az,
                "gx_dps": gx, "gy_dps": gy, "gz_dps": gz,
            }
        )
>>>>>>> cddbf074
    return {"id": id, "count": len(items), "items": items}

_SENSORS = {
    1: {"recuado": "Recuado_1S1", "avancado": "Avancado_1S2"},
    2: {"recuado": "Recuado_2S1", "avancado": "Avancado_2S2"},
}
_INICIA = "INICIA"
_PARA = "PARA"


def _decide_state(bit_recuado: Optional[int], bit_avancado: Optional[int]) -> str:
    if bit_recuado == 1 and bit_avancado == 0:
        return "fechado"
    if bit_avancado == 1 and bit_recuado == 0:
        return "aberto"
    if bit_recuado == 1 and bit_avancado == 1:
        return "erro"
    return "indef"


def _fetch_last_bool_row(name: str):
    return fetch_one(
        """
        SELECT
          ts_utc AS ts_utc,
          value_bool AS value_bool
        FROM opc_samples
        WHERE name=%s
        ORDER BY ts_utc DESC
        LIMIT 1
        """,
        (name,),
    )


@app.get("/api/live/actuators/state", tags=["Live Dashboard"])
def live_actuators_state():
    out = []
    for aid, m in _SENSORS.items():
        r = _fetch_last_bool_row(m["recuado"])   # esperado: ts_utc, value_bool
        a = _fetch_last_bool_row(m["avancado"])
<<<<<<< HEAD

        ts_r  = coerce_dt(_get(r, "ts_utc", 0)) if r else None
        ts_a  = coerce_dt(_get(a, "ts_utc", 0)) if a else None
        vb_r  = _as_int_or_none(_get(r, "value_bool", 1)) if r else None
        vb_a  = _as_int_or_none(_get(a, "value_bool", 1)) if a else None

        # pega o timestamp mais recente entre os dois, se existirem
        ts_dt = max([t for t in (ts_r, ts_a) if t is not None], default=None)

        out.append({
            "actuator_id": aid,
            "state": _decide_state(vb_r, vb_a),
            "ts": (ts_dt.astimezone(timezone.utc).isoformat() if ts_dt else None),
            "recuado": vb_r,
            "avancado": vb_a,
        })
=======
        ts_r = col(r, "ts_utc") if r else None
        ts_a = col(a, "ts_utc") if a else None
        vb_r = None if not r else (None if col(r, "value_bool") is None else int(col(r, "value_bool")))
        vb_a = None if not a else (None if col(a, "value_bool") is None else int(col(a, "value_bool")))
        ts = max([t for t in (ts_r, ts_a) if t is not None], default=None)
        out.append(
            {
                "actuator_id": aid,
                "state": _decide_state(vb_r, vb_a),
                "ts": (dt_to_iso_utc(ts) if ts else None),
                "recuado": vb_r,
                "avancado": vb_a,
            }
        )
>>>>>>> cddbf074
    return {"actuators": out}


@app.get("/api/live/cycles/rate", tags=["Live Dashboard"])
def live_cycles_rate(window_s: int = Query(5, ge=1, le=300)):
    now = datetime.now(timezone.utc)
    start = now - timedelta(seconds=window_s)
    rows = fetch_all(
        """
        SELECT name AS name, COUNT(*) AS cnt
        FROM opc_samples
        WHERE ts_utc >= %s
          AND name IN (%s, %s)
        GROUP BY name
        """,
        (start, _INICIA, _PARA),
    )
    c_inicia = 0
    c_para = 0
    for r in rows:
        nm, cnt = cols(r, "name", "cnt")
        if nm == _INICIA:
            c_inicia = int(cnt)
        elif nm == _PARA:
            c_para = int(cnt)
    pairs = min(c_inicia, c_para)
    cycles = pairs // 2
    cps = cycles / float(window_s)
    return {"window_seconds": window_s, "pairs_count": pairs, "cycles": cycles, "cycles_per_second": cps}


@app.get("/api/live/vibration", tags=["Live Dashboard"])
def live_vibration(window_s: int = Query(2, ge=1, le=60)):
    now = datetime.now(timezone.utc)
    start = now - timedelta(seconds=window_s)
    rows = fetch_all(
        """
        SELECT
          mpu_id AS mpu_id,
          ts_utc AS ts_utc,
          ax_g, ay_g, az_g
        FROM mpu_samples
        WHERE ts_utc >= %s AND ts_utc < %s
        """,
        (start, now),
    )
    if not rows:
        return {"items": []}
    by: Dict[int, Dict[str, List[Any]]] = {}
    for r in rows:
        mpu_id = int(col(r, "mpu_id") or col(r, 0))
        ts = col(r, "ts_utc") or col(r, 1)
        ax = col(r, "ax_g"); ay = col(r, "ay_g"); az = col(r, "az_g")
        d = by.setdefault(mpu_id, {"ax": [], "ay": [], "az": [], "ts": []})
        d["ax"].append(0.0 if ax is None else float(ax))
        d["ay"].append(0.0 if ay is None else float(ay))
        d["az"].append(0.0 if az is None else float(az))
        d["ts"].append(ts)
    items = []
    for mpu_id, d in by.items():
        rms_ax = _clean_rms(d["ax"])
        rms_ay = _clean_rms(d["ay"])
        rms_az = _clean_rms(d["az"])
        overall = float((rms_ax**2 + rms_ay**2 + rms_az**2) ** 0.5)
        items.append(
            {
                "mpu_id": mpu_id,
                "ts_start": dt_to_iso_utc(min(d["ts"])),
                "ts_end": dt_to_iso_utc(max(d["ts"])),
                "rms_ax": rms_ax,
                "rms_ay": rms_ay,
                "rms_az": rms_az,
                "overall": overall,
            }
        )
    return {"items": items}


# =========================
# WS de alto nível (polling em serviços reais, ritmo 2s)
# =========================

@app.websocket("/ws/alerts")
async def ws_alerts(ws: WebSocket):
    await ws.accept()
    try:
        while True:
            try:
                items = alerts.fetch_latest_alerts(limit=10)
            except Exception:
                items = []
            await ws.send_json({"type": "alerts", "items": items})
            await asyncio.sleep(2)
    except WebSocketDisconnect:
        pass


@app.websocket("/ws/analytics")
async def ws_analytics(ws: WebSocket):
    await ws.accept()
    try:
        while True:
            try:
                result = get_kpis()  # deve retornar dict serializável
            except Exception:
                result = {}
            await ws.send_json({"type": "analytics", **result})
            await asyncio.sleep(2)
    except WebSocketDisconnect:
        pass


@app.websocket("/ws/cycles")
async def ws_cycles(ws: WebSocket):
    await ws.accept()
    try:
        while True:
            try:
                # a função espera minutos; usamos 1 min como janela padrão do WS
                result = {"cpm": get_cycle_rate(window_minutes=1)}
            except Exception:
                result = {}
            await ws.send_json({"type": "cycles", **result})
            await asyncio.sleep(2)
    except WebSocketDisconnect:
        pass


@app.websocket("/ws/vibration")
async def ws_vibration_ws(ws: WebSocket):
    await ws.accept()
    try:
        while True:
            try:
                # serviço dedicado para gráfico/agregado
                result = get_vibration_data(hours=0.01)  # ~36s de janela
            except Exception:
                result = {}
            await ws.send_json({"type": "vibration", **result})
            await asyncio.sleep(2)
    except WebSocketDisconnect:
        pass


@app.websocket("/api/ws/snapshot")
async def ws_snapshot(ws: WebSocket):
    # aceita todas as origens; se precisar, valide ws.headers.get("origin")
    await ws.accept()
    try:
        while True:
            snap = {}
            # KPIs agregados
            try:
                snap.update({"analytics": get_kpis()})
            except Exception:
                snap.update({"analytics": {}})

            # taxa de ciclos (CPM ~ janela 1 min)
            try:
                cpm = get_cycle_rate(window_minutes=1)
                snap.update({"cycles": {"cpm": cpm}})
            except Exception:
                snap.update({"cycles": {}})

            # vibração (janela curtinha)
            try:
                vib = get_vibration_data(hours=0.01)  # ~36s
                snap.update({"vibration": vib})
            except Exception:
                snap.update({"vibration": {}})

            await ws.send_json({"type": "snapshot", **snap})
            await asyncio.sleep(2)
    except WebSocketDisconnect:
        pass<|MERGE_RESOLUTION|>--- conflicted
+++ resolved
@@ -11,12 +11,7 @@
 from fastapi import FastAPI, WebSocket, WebSocketDisconnect, Query, HTTPException
 from fastapi.middleware.cors import CORSMiddleware
 import redis.asyncio as redis
-<<<<<<< HEAD
-from .database import fetch_one, fetch_all, execute, executemany
-
-=======
 import anyio  # para chamar redis.ping() de rota síncrona com segurança
->>>>>>> cddbf074
 
 # Carrega .env da raiz (se existir) e também api/.env
 load_dotenv(find_dotenv())
@@ -47,62 +42,6 @@
 # Banco via wrapper centralizado
 from .database import get_db
 
-def _as_bool(v) -> bool:
-    return str(v).strip().lower() in {"1", "true", "yes", "y", "on"}
-def _bool_to_int_or_none(v):
-    return None if v is None else (1 if bool(v) else 0)
-
-def _as_int_or_none(v: Any) -> Optional[int]:
-    return None if v is None else int(bool(v))
-
-def _get(r, key, idx):
-    return r[key] if isinstance(r, dict) else r[idx]
-
-def mpu_id_to_str(i: int) -> str:
-    return "MPUA1" if i == 1 else "MPUA2" if i == 2 else f"MPU{i}"
-
-def first_col(row):
-    """Extrai a primeira coluna de um row (dict, tupla ou lista)."""
-    if row is None:
-        return None
-    if isinstance(row, dict):
-        return next(iter(row.values()), None)
-    if isinstance(row, (list, tuple)):
-        return row[0] if row else None
-    return row
-
-def coerce_dt(v: Any) -> Optional[datetime]:
-    """Converte v em datetime (suporta datetime, ISO string, 'YYYY-MM-DD HH:MM:SS[.ffffff]', epoch numérica)."""
-    if v is None:
-        return None
-    if isinstance(v, datetime):
-        return v
-    if isinstance(v, (int, float)):
-        # trata como epoch (segundos)
-        return datetime.fromtimestamp(v, tz=timezone.utc)
-    if isinstance(v, str):
-        s = v.strip()
-        # tenta ISO (ex.: '2025-09-11T20:07:29.770019Z' ou com offset)
-        try:
-            return datetime.fromisoformat(s.replace("Z", "+00:00"))
-        except Exception:
-            pass
-        # tenta formatos comuns do MySQL
-        for fmt in ("%Y-%m-%d %H:%M:%S.%f", "%Y-%m-%d %H:%M:%S"):
-            try:
-                # assume UTC se string sem timezone
-                return datetime.strptime(s, fmt).replace(tzinfo=timezone.utc)
-            except Exception:
-                pass
-    return None
-
-def dt_to_iso_utc(v: Any) -> Optional[str]:
-    dt = coerce_dt(v)
-    if not dt:
-        return None
-    if dt.tzinfo is None:
-        dt = dt.replace(tzinfo=timezone.utc)
-    return dt.astimezone(timezone.utc).isoformat()
 
 # ------------ Helpers gerais ------------
 def _coerce_to_datetime(value: Any) -> Optional[datetime]:
@@ -150,8 +89,6 @@
     return dt.isoformat().replace("+00:00", "Z")
 
 
-<<<<<<< HEAD
-=======
 def fetch_one(q: str, params: Tuple[Any, ...] = ()):
     db = get_db()
     try:
@@ -198,7 +135,6 @@
     return tuple(col(row, k) for k in keys_or_idx)
 
 
->>>>>>> cddbf074
 def mpu_id_from_str(s: str) -> int:
     s = (s or "").strip().upper()
     if s == "MPUA1":
@@ -340,30 +276,6 @@
 
 @app.on_event("startup")
 async def _startup():
-<<<<<<< HEAD
-    print("[INIT] Subindo listeners OPC/MPU...")
-    asyncio.create_task(_supervise(listen_opc, "listen_opc"))
-    asyncio.create_task(_supervise(listen_mpu, "listen_mpu"))
-# ------------ HTTP básicos ------------
-@app.get("/health")
-async def health():
-    # DB ping
-    row = fetch_one("SELECT NOW(6) AS now6")   # <- alias evita chave estranha
-    db_time = str(row["now6"]) if row else None
-
-    # Redis ping (async)
-    try:
-        ok_redis = await rcli.ping()
-    except Exception:
-        ok_redis = False
-
-    return {
-        "status": "ok",
-        "db_time": db_time,
-        "redis": bool(ok_redis),
-    }
-
-=======
     # listeners background p/ streams low-level (OPC/MPU)
     asyncio.create_task(listen_opc())
     asyncio.create_task(listen_mpu())
@@ -392,7 +304,6 @@
 
 
 
->>>>>>> cddbf074
 @app.get("/opc/latest")
 def opc_latest(name: str):
     row = fetch_one(
@@ -410,16 +321,8 @@
     )
     if not row:
         raise HTTPException(404, "sem dados")
-<<<<<<< HEAD
-    
-    ts = row["ts_utc"] if isinstance(row, dict) else row[0]
-    n  = row["name"]   if isinstance(row, dict) else row[1]
-    vb = row["value_bool"] if isinstance(row, dict) else row[2]
-
-=======
 
     ts, n, vb = cols(row, "ts_utc", "name", "value_bool")
->>>>>>> cddbf074
     return {
         "ts_utc": dt_to_iso_utc(ts),
         "name": n,
@@ -432,14 +335,10 @@
     mid = mpu_id_from_str(id)
     row = fetch_one(
         """
-<<<<<<< HEAD
-        SELECT ts_utc, mpu_id, ax_g, ay_g, az_g, gx_dps, gy_dps, gz_dps
-=======
         SELECT
           ts_utc AS ts_utc,
           mpu_id AS mpu_id,
           ax_g, ay_g, az_g, gx_dps, gy_dps, gz_dps
->>>>>>> cddbf074
         FROM mpu_samples
         WHERE mpu_id=%s
         ORDER BY ts_utc DESC
@@ -448,22 +347,6 @@
         (mid,),
     )
     if not row:
-<<<<<<< HEAD
-        raise HTTPException(status_code=404, detail="sem dados")
-
-    ts      = _get(row, "ts_utc", 0)
-    mpu_id  = _get(row, "mpu_id", 1)
-    ax      = _get(row, "ax_g", 2)
-    ay      = _get(row, "ay_g", 3)
-    az      = _get(row, "az_g", 4)
-    gx      = _get(row, "gx_dps", 5)
-    gy      = _get(row, "gy_dps", 6)
-    gz      = _get(row, "gz_dps", 7)
-
-    return {
-        "ts_utc": dt_to_iso_utc(ts),      # aceita datetime ou string
-        "id": mpu_id_to_str(int(mpu_id)), # "MPUA1"/"MPUA2"
-=======
         raise HTTPException(404, "sem dados")
 
     ts = col(row, "ts_utc")
@@ -474,10 +357,10 @@
     return {
         "ts_utc": dt_to_iso_utc(ts),
         "id": ("MPUA1" if int(mpu_id) == 1 else "MPUA2"),
->>>>>>> cddbf074
         "ax_g": ax, "ay_g": ay, "az_g": az,
         "gx_dps": gx, "gy_dps": gy, "gz_dps": gz,
     }
+
 
 # ------------ WS low-level (OPC/MPU via Redis) ------------
 @app.websocket("/ws/opc")
@@ -487,19 +370,6 @@
     name = qp.get("name")
     all_flag = str(qp.get("all", "false")).lower() == "true"
 
-<<<<<<< HEAD
-    # WebSocket não usa Depends/Query; leia direto dos query params
-    name = ws.query_params.get("name")
-    all_flag = _as_bool(ws.query_params.get("all"))
-
-    # --- snapshot inicial, se veio ?name= ---
-    if name:
-        try:
-            row = fetch_one(
-                "SELECT ts_utc, value_bool FROM opc_samples WHERE name=%s "
-                "ORDER BY ts_utc DESC LIMIT 1",
-                (name,),
-=======
     if name:
         row = fetch_one(
             """
@@ -525,40 +395,10 @@
                         "value_bool": (None if vb is None else bool(vb)),
                     },
                 }
->>>>>>> cddbf074
             )
-            if row:
-                # seu cursor é dictionary=True, então 'row' é dict
-                ts = row["ts_utc"] if isinstance(row, dict) else row[0]
-                vb = row["value_bool"] if isinstance(row, dict) else row[1]
-                await ws.send_json(
-                    {
-                        "type": "hello",
-                        "kind": "opc",
-                        "name": name,
-                        "last": {
-                            "ts_utc": dt_to_iso_utc(ts),
-                            "value_bool": (None if vb is None else bool(vb)),
-                        },
-                    }
-                )
-        except Exception as e:
-            # ajuda no debug com wscat
-            try:
-                await ws.send_json({"type": "error", "detail": f"snapshot error: {e}"})
-            except Exception:
-                pass
-
-<<<<<<< HEAD
-    # --- registrar assinatura ---
-    subscribed_all = False
+
     if name:
         subs_opc.setdefault(name, set()).add(ws)
-        print(f"[WS OPC] subscribed name={name} total={len(subs_opc[name])}")
-=======
-    if name:
-        subs_opc.setdefault(name, set()).add(ws)
->>>>>>> cddbf074
     elif all_flag:
         clients_all_opc.add(ws)
         subscribed_all = True
@@ -567,29 +407,6 @@
     # --- keepalive/ping ---
     try:
         while True:
-<<<<<<< HEAD
-            await ws.send_json({"type": "ping", "ts": datetime.now(timezone.utc).isoformat()})
-            await asyncio.sleep(WS_PING_INTERVAL)
-    except WebSocketDisconnect:
-        # cliente fechou
-        pass
-    except Exception as e:
-        # erro inesperado
-        try:
-            await ws.send_json({"type": "error", "detail": str(e)})
-        except Exception:
-            pass
-    finally:
-        # --- limpeza ---
-        if name and ws in subs_opc.get(name, ()):
-            subs_opc[name].discard(ws)
-            if not subs_opc[name]:
-                subs_opc.pop(name, None)
-            print(f"[WS OPC] unsub name={name}")
-        if subscribed_all and ws in clients_all_opc:
-            clients_all_opc.discard(ws)
-            print("[WS OPC] unsub ALL")
-=======
             await ws.send_json({"type": "ping", "ts": datetime.utcnow().isoformat() + "Z"})
             await asyncio.sleep(WS_PING_INTERVAL)
     except WebSocketDisconnect:
@@ -600,7 +417,6 @@
             if not subs_opc[name]:
                 subs_opc.pop(name, None)
         clients_all_opc.discard(ws)
->>>>>>> cddbf074
 
 
 @app.websocket("/ws/mpu")
@@ -697,37 +513,6 @@
     rows = fetch_all("SELECT DISTINCT name FROM opc_samples ORDER BY name ASC")
     return {"names": [first_col(r) for r in rows]}
 
-<<<<<<< HEAD
-
-
-@app.get("/opc/history")
-def opc_history(name: str, limit: int = 500):
-    rows = fetch_all(
-        """
-        SELECT ts_utc, value_bool
-        FROM opc_samples
-        WHERE name = %s
-        ORDER BY ts_utc DESC
-        LIMIT %s
-        """,
-        (name, limit),
-    )
-    if not rows:
-        raise HTTPException(status_code=404, detail=f"sem dados para name='{name}'")
-
-    data = []
-    for r in rows:
-        ts = _get(r, "ts_utc", 0)
-        vb = _get(r, "value_bool", 1)
-        data.append({
-            "ts_utc": dt_to_iso_utc(ts),                   # aceita datetime ou string
-            "value_bool": (None if vb is None else bool(vb))
-        })
-
-    # como ordenou DESC no SQL, inverta pra subir cronológico:
-    data.reverse()
-    return {"name": name, "data": data}
-=======
 @app.get("/opc/history")
 def opc_history(
     name: str = Query(..., description="Nome do sinal OPC"),
@@ -761,7 +546,6 @@
             }
         )
     return {"name": name, "count": len(items), "items": items}
->>>>>>> cddbf074
 
 @app.get("/mpu/ids")
 def mpu_ids():
@@ -770,10 +554,6 @@
     def id_to_str(i: int) -> str:
         return "MPUA1" if i == 1 else "MPUA2" if i == 2 else f"MPU{i}"
 
-<<<<<<< HEAD
-    return {"ids": [id_to_str(int(first_col(r))) for r in rows if first_col(r) is not None]}
-
-=======
     ids = []
     for r in rows:
         mid = col(r, "mid")
@@ -781,7 +561,6 @@
             mid = col(r, 0)
         ids.append(id_to_str(int(mid)))
     return {"ids": ids}
->>>>>>> cddbf074
 
 
 @app.get("/mpu/history")
@@ -794,17 +573,10 @@
 ):
     mid = mpu_id_from_str(id)
     dt = _parse_since(since)
-<<<<<<< HEAD
-
-    order_dir = "ASC" if asc else "DESC"  # seguro (sem formatar user input livre)
-    sql = f"""
-        SELECT ts_utc, ax_g, ay_g, az_g, gx_dps, gy_dps, gz_dps
-=======
     sql = """
         SELECT
           ts_utc AS ts_utc,
           ax_g, ay_g, az_g, gx_dps, gy_dps, gz_dps
->>>>>>> cddbf074
         FROM mpu_samples
         WHERE mpu_id=%s
         {"AND ts_utc >= %s" if dt else ""}
@@ -814,25 +586,6 @@
 
     params: Tuple[Any, ...] = (mid,) + ((dt,) if dt else tuple()) + (limit, offset)
     rows = fetch_all(sql, params)
-<<<<<<< HEAD
-
-    if not rows:
-        return {"id": id, "count": 0, "items": []}
-
-    items = []
-    for r in rows:
-        ts = _get(r, "ts_utc", 0)
-        items.append({
-            "ts_utc": dt_to_iso_utc(ts),
-            "ax_g":   _get(r, "ax_g",   1),
-            "ay_g":   _get(r, "ay_g",   2),
-            "az_g":   _get(r, "az_g",   3),
-            "gx_dps": _get(r, "gx_dps", 4),
-            "gy_dps": _get(r, "gy_dps", 5),
-            "gz_dps": _get(r, "gz_dps", 6),
-        })
-
-=======
     items = []
     for r in rows:
         ts = col(r, "ts_utc")
@@ -845,7 +598,6 @@
                 "gx_dps": gx, "gy_dps": gy, "gz_dps": gz,
             }
         )
->>>>>>> cddbf074
     return {"id": id, "count": len(items), "items": items}
 
 _SENSORS = {
@@ -887,24 +639,6 @@
     for aid, m in _SENSORS.items():
         r = _fetch_last_bool_row(m["recuado"])   # esperado: ts_utc, value_bool
         a = _fetch_last_bool_row(m["avancado"])
-<<<<<<< HEAD
-
-        ts_r  = coerce_dt(_get(r, "ts_utc", 0)) if r else None
-        ts_a  = coerce_dt(_get(a, "ts_utc", 0)) if a else None
-        vb_r  = _as_int_or_none(_get(r, "value_bool", 1)) if r else None
-        vb_a  = _as_int_or_none(_get(a, "value_bool", 1)) if a else None
-
-        # pega o timestamp mais recente entre os dois, se existirem
-        ts_dt = max([t for t in (ts_r, ts_a) if t is not None], default=None)
-
-        out.append({
-            "actuator_id": aid,
-            "state": _decide_state(vb_r, vb_a),
-            "ts": (ts_dt.astimezone(timezone.utc).isoformat() if ts_dt else None),
-            "recuado": vb_r,
-            "avancado": vb_a,
-        })
-=======
         ts_r = col(r, "ts_utc") if r else None
         ts_a = col(a, "ts_utc") if a else None
         vb_r = None if not r else (None if col(r, "value_bool") is None else int(col(r, "value_bool")))
@@ -919,7 +653,6 @@
                 "avancado": vb_a,
             }
         )
->>>>>>> cddbf074
     return {"actuators": out}
 
 
