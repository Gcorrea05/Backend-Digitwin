--- conflicted
+++ resolved
@@ -1012,16 +1012,6 @@
     app.include_router(alerts_route.router)
 except Exception as e:
     print(f"[alerts] router não carregado: {e}")
-<<<<<<< HEAD
-# -----------------------------------------------------------------------------
-
-try:
-    from .routes import metrics as metrics_route
-    app.include_router(metrics_route.router)  # expõe /metrics/...
-    print("[ok] router /metrics montado")
-except Exception as e:
-    print(f"[warn] router /metrics não montado: {e}")
-=======
 
 # --- RESTAURA rota clássica usada pelo Dashboard ------------------------------
 @app.get("/api/live/actuators/state", tags=["Live"])
@@ -1034,5 +1024,4 @@
         data = _live_actuators_state_data_fast()
     except Exception:
         data = _live_actuators_state_data_window(since_ms)
-    return JSONResponse(content=data, headers={"Cache-Control": "no-store", "Pragma": "no-cache"})
->>>>>>> 4256e2a0
+    return JSONResponse(content=data, headers={"Cache-Control": "no-store", "Pragma": "no-cache"})